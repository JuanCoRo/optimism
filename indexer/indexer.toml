# Chain configures l1 chain addresses
# Can configure them manually or use a preset l2 ChainId for known chains including OP Mainnet, OP Goerli, Base, Base Goerli, Zora, and Zora goerli
[chain]
# OP Goerli
preset = 420
<<<<<<< HEAD

[chain.l1-contracts]
optimism-portal = ""
l2-output-oracle = ""
l1-cross-domain-messenger = ""
l1-standard-bridge = ""
l1-erc721-bridge = ""

=======
>>>>>>> 75182608
[rpcs]
l1-rpc = "${INDEXER_RPC_URL_L1}"
l2-rpc = "${INDEXER_RPC_URL_L2}"

[db]
host = "127.0.0.1"
port = 5432
user = "postgres"
password = "postgres"
name = "indexer"

[api]
host = "127.0.0.1"
port = 8080

[metrics]
host = "127.0.0.1"
port = 7300
<|MERGE_RESOLUTION|>--- conflicted
+++ resolved
@@ -3,7 +3,6 @@
 [chain]
 # OP Goerli
 preset = 420
-<<<<<<< HEAD
 
 [chain.l1-contracts]
 optimism-portal = ""
@@ -12,8 +11,6 @@
 l1-standard-bridge = ""
 l1-erc721-bridge = ""
 
-=======
->>>>>>> 75182608
 [rpcs]
 l1-rpc = "${INDEXER_RPC_URL_L1}"
 l2-rpc = "${INDEXER_RPC_URL_L2}"
