--- conflicted
+++ resolved
@@ -53,13 +53,13 @@
 			Name: "SequencerFeeVault",
 		},
 		{
-			Name: "L2OptimismMintableERC20Factory",
+			Name: "OptimismMintableERC20Factory",
 		},
 		{
 			Name: "DeployerWhitelist",
 		},
 		{
-			Name: "L1BlockNumber",
+			Name: "L2OptimismMintableERC20Factory",
 		},
 	}
 	return BuildL2(deployments)
@@ -110,18 +110,13 @@
 	case "SequencerFeeVault":
 		// No arguments to SequencerFeeVault
 		addr, _, _, err = bindings.DeploySequencerFeeVault(opts, backend)
-<<<<<<< HEAD
-	case "L2OptimismMintableERC20Factory":
+case "L2OptimismMintableERC20Factory":
 		// No arguments to L2OptimismMintableERC20Factory
 		addr, _, _, err = bindings.DeployL2OptimismMintableERC20Factory(opts, backend)
-=======
-	case "OptimismMintableERC20Factory":
-		addr, _, _, err = bindings.DeployOptimismMintableERC20Factory(opts, backend, predeploys.L2StandardBridgeAddr)
 	case "DeployerWhitelist":
 		addr, _, _, err = bindings.DeployDeployerWhitelist(opts, backend)
 	case "L1BlockNumber":
 		addr, _, _, err = bindings.DeployL1BlockNumber(opts, backend)
->>>>>>> 249a8ed6
 	default:
 		return addr, fmt.Errorf("unknown contract: %s", deployment.Name)
 	}
