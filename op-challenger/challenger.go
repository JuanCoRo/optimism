--- conflicted
+++ resolved
@@ -6,13 +6,6 @@
 
 	"github.com/ethereum-optimism/optimism/op-challenger/config"
 	"github.com/ethereum-optimism/optimism/op-challenger/fault"
-<<<<<<< HEAD
-	"github.com/ethereum-optimism/optimism/op-challenger/fault/cannon"
-	"github.com/ethereum-optimism/optimism/op-service/txmgr"
-	"github.com/ethereum-optimism/optimism/op-service/txmgr/metrics"
-	"github.com/ethereum/go-ethereum/ethclient"
-=======
->>>>>>> e02cd73e
 	"github.com/ethereum/go-ethereum/log"
 )
 
@@ -23,43 +16,5 @@
 		return fmt.Errorf("failed to create the fault service: %w", err)
 	}
 
-<<<<<<< HEAD
-	txMgr, err := txmgr.NewSimpleTxManager("challenger", logger, &metrics.NoopTxMetrics{}, cfg.TxMgrConfig)
-	if err != nil {
-		return fmt.Errorf("failed to create the transaction manager: %w", err)
-	}
-
-	contract, err := bindings.NewFaultDisputeGameCaller(cfg.GameAddress, client)
-	if err != nil {
-		return fmt.Errorf("failed to bind the fault dispute game contract: %w", err)
-	}
-
-	gameLogger := logger.New("game", cfg.GameAddress)
-	loader := fault.NewLoader(contract)
-	responder, err := fault.NewFaultResponder(gameLogger, txMgr, cfg.GameAddress)
-	if err != nil {
-		return fmt.Errorf("failed to create the responder: %w", err)
-	}
-
-	var trace fault.TraceProvider
-	switch cfg.TraceType {
-	case fault.TraceTypeCannon:
-		trace = cannon.NewCannonTraceProvider(cfg.CannonDatadir)
-	case fault.TraceTypeAlphabet:
-		trace = fault.NewAlphabetProvider(cfg.AlphabetTrace, uint64(cfg.GameDepth))
-	default:
-		return fmt.Errorf("unsupported trace type: %v", cfg.TraceType)
-	}
-
-	agent := fault.NewAgent(loader, cfg.GameDepth, trace, responder, cfg.AgreeWithProposedOutput, gameLogger)
-
-	caller, err := fault.NewFaultCallerFromBindings(cfg.GameAddress, client, gameLogger)
-	if err != nil {
-		return fmt.Errorf("failed to bind the fault contract: %w", err)
-	}
-
-	return fault.MonitorGame(ctx, gameLogger, cfg.AgreeWithProposedOutput, agent, caller)
-=======
 	return service.MonitorGame(ctx)
->>>>>>> e02cd73e
 }